--- conflicted
+++ resolved
@@ -4,20 +4,14 @@
 
 ## [Unreleased]
 
-<<<<<<< HEAD
-## Changed
-
-- [BREAKING] Migrated from `slog` to `tracing` ([#40]).
-
-[#40]: https://github.com/stackabletech/tokio-zookeeper/pull/40
-=======
 ### Changed
 
 - [BREAKING] Migrated errors from Failure to SNAFU ([#39]).
+- [BREAKING] Migrated from `slog` to `tracing` ([#40]).
 - Updated ZooKeeper versions we test against (now 3.9.2, 3.8.4, 3.7.2, 3.6.4, 3.5.10) ([#39]).
 
 [#39]: https://github.com/stackabletech/tokio-zookeeper/pull/39
->>>>>>> c54f62aa
+[#40]: https://github.com/stackabletech/tokio-zookeeper/pull/40
 
 ## [0.2.1] - 2023-02-13
 
