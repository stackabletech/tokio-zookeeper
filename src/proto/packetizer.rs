use super::{
    active_packetizer::ActivePacketizer, request, watch::WatchType, Request, Response,
    ZooKeeperTransport,
};
use crate::{format_err, Watch, WatchedEvent, ZkError};
use byteorder::{BigEndian, WriteBytesExt};
use futures::{
    channel::{mpsc, oneshot},
    future::Either,
    ready, FutureExt, StreamExt, TryFutureExt,
};
use pin_project::pin_project;
<<<<<<< HEAD
=======
use slog::{debug, error, info, trace};
use snafu::{ResultExt, Whatever};
>>>>>>> c54f62aa
use std::{
    future::{self, Future},
    mem,
    pin::Pin,
    task::{Context, Poll},
};
use tokio::io::{AsyncRead, AsyncWrite};
use tracing::{debug, error, info, instrument, trace};

#[pin_project]
pub(crate) struct Packetizer<S>
where
    S: ZooKeeperTransport,
{
    /// ZooKeeper address
    addr: S::Addr,

    /// Current state
    #[pin]
    state: PacketizerState<S>,

    /// Watcher to send watch events to.
    default_watcher: mpsc::UnboundedSender<WatchedEvent>,

    /// Incoming requests
    rx: mpsc::UnboundedReceiver<(Request, oneshot::Sender<Result<Response, ZkError>>)>,

    /// Next xid to issue
    xid: i32,

    exiting: bool,
}

impl<S> Packetizer<S>
where
    S: ZooKeeperTransport,
{
    // Enqueuer is the entry point for submitting data to Packetizer
    #[allow(clippy::new_ret_no_self)]
    pub(crate) fn new(
        addr: S::Addr,
        stream: S,
        default_watcher: mpsc::UnboundedSender<WatchedEvent>,
    ) -> Enqueuer
    where
        S: Send + 'static + AsyncRead + AsyncWrite,
    {
        let (tx, rx) = mpsc::unbounded();

        tokio::spawn(
            Packetizer {
                addr,
                state: PacketizerState::Connected(ActivePacketizer::new(stream)),
                xid: 0,
                default_watcher,
                rx,
                exiting: false,
            }
            .map_err(move |error| {
                error!(%error, "packetizer exiting");
                drop(error);
            }),
        );

        Enqueuer(tx)
    }
}

#[pin_project(project = PacketizerStateProj)]
enum PacketizerState<S> {
    Connected(#[pin] ActivePacketizer<S>),
    Reconnecting(
        Pin<Box<dyn Future<Output = Result<ActivePacketizer<S>, Whatever>> + Send + 'static>>,
    ),
}

impl<S> PacketizerState<S>
where
    S: AsyncRead + AsyncWrite,
{
    fn poll(
        mut self: Pin<&mut Self>,
        cx: &mut Context,
        exiting: bool,
        default_watcher: &mut mpsc::UnboundedSender<WatchedEvent>,
    ) -> Poll<Result<(), Whatever>> {
        let ap = match self.as_mut().project() {
            PacketizerStateProj::Connected(ref mut ap) => {
<<<<<<< HEAD
                return ap.as_mut().poll(cx, exiting, default_watcher)
=======
                return ap
                    .as_mut()
                    .poll(cx, exiting, logger, default_watcher)
                    .map(|res| res.whatever_context("active packetizer failed"))
>>>>>>> c54f62aa
            }
            PacketizerStateProj::Reconnecting(ref mut c) => ready!(c.as_mut().poll(cx)?),
        };

        // we are now connected!
        self.set(PacketizerState::Connected(ap));
        self.poll(cx, exiting, default_watcher)
    }
}

impl<S> Packetizer<S>
where
    S: ZooKeeperTransport,
{
    #[instrument(skip(self, cx))]
    fn poll_enqueue(self: Pin<&mut Self>, cx: &mut Context) -> Poll<Result<(), ()>> {
        let mut this = self.project();
        while let PacketizerStateProj::Connected(ref mut ap) = this.state.as_mut().project() {
            let (mut item, tx) = match ready!(this.rx.poll_next_unpin(cx)) {
                Some((request, response)) => (request, response),
                None => return Poll::Ready(Err(())),
            };
            debug!(?item, xid = this.xid, "enqueueing request");

            match item {
                Request::GetData {
                    ref path,
                    ref mut watch,
                    ..
                }
                | Request::GetChildren {
                    ref path,
                    ref mut watch,
                    ..
                }
                | Request::Exists {
                    ref path,
                    ref mut watch,
                    ..
                } => {
                    if let Watch::Custom(_) = *watch {
                        // set to Global so that watch will be sent as 1u8
                        let w = mem::replace(watch, Watch::Global);
                        if let Watch::Custom(w) = w {
                            let wtype = match item {
                                Request::GetData { .. } => WatchType::Data,
                                Request::GetChildren { .. } => WatchType::Child,
                                Request::Exists { .. } => WatchType::Exist,
                                _ => unreachable!(),
                            };
                            trace!(xid = this.xid, path, ?wtype, "adding pending watcher");
                            ap.as_mut()
                                .pending_watchers()
                                .insert(*this.xid, (path.to_string(), w, wtype));
                        } else {
                            unreachable!();
                        }
                    }
                }
                _ => {}
            }

            ap.as_mut().enqueue(*this.xid, item, tx);
            *this.xid += 1;
        }
        Poll::Pending
    }
}

impl<S> Future for Packetizer<S>
where
    S: ZooKeeperTransport,
{
    type Output = Result<(), Whatever>;

    #[instrument(skip(self, cx))]
    fn poll(mut self: Pin<&mut Self>, cx: &mut Context) -> Poll<Self::Output> {
        if !self.exiting {
            match self.as_mut().poll_enqueue(cx) {
                Poll::Ready(Ok(())) | Poll::Pending => {}
                Poll::Ready(Err(())) => {
                    let this = self.as_mut().project();
                    // no more requests will be enqueued
                    *this.exiting = true;

                    if let PacketizerStateProj::Connected(ref mut ap) = this.state.project() {
                        // send CloseSession
                        // length is fixed
                        ap.as_mut()
                            .outbox()
                            .write_i32::<BigEndian>(8)
                            .expect("Vec::write should never fail");
                        // xid
                        ap.as_mut()
                            .outbox()
                            .write_i32::<BigEndian>(0)
                            .expect("Vec::write should never fail");
                        // opcode
                        ap.as_mut()
                            .outbox()
                            .write_i32::<BigEndian>(request::OpCode::CloseSession as i32)
                            .expect("Vec::write should never fail");
                    } else {
                        unreachable!("poll_enqueue will never return Err() if not connected");
                    }
                }
            }
        }

        let mut this = self.as_mut().project();
        match this
            .state
            .as_mut()
            .poll(cx, *this.exiting, this.default_watcher)
        {
            Poll::Ready(Ok(v)) => Poll::Ready(Ok(v)),
            Poll::Pending => Poll::Pending,
            Poll::Ready(Err(e)) => {
                // if e is disconnect, then purge state and reconnect
                // for now, assume all errors are disconnects
                // TODO: test this!

                let password =
                    if let PacketizerStateProj::Connected(ap) = this.state.as_mut().project() {
                        ap.take_password()
                    } else {
                        // XXX: error while connecting -- don't recurse (for now)
                        return Poll::Ready(Err(e));
                    };

                if *this.exiting {
                    debug!("connection lost during exit; not reconnecting");
                    Poll::Ready(Ok(()))
                } else if let PacketizerState::Connected(ActivePacketizer {
                    last_zxid_seen,
                    session_id,
                    ..
                }) = *this.state
                {
                    info!(
                        session_id,
                        last_zxid = last_zxid_seen,
                        "connection lost; reconnecting"
                    );

                    let xid = *this.xid;
                    *this.xid += 1;

<<<<<<< HEAD
                    let retry =
                        S::connect(this.addr.clone())
                            .map_err(|e| e.into())
                            .map_ok(move |stream| {
                                let request = Request::Connect {
                                    protocol_version: 0,
                                    last_zxid_seen,
                                    timeout: 0,
                                    session_id,
                                    passwd: password,
                                    read_only: false,
                                };
                                trace!("about to handshake (again)");

                                let (tx, rx) = oneshot::channel();
                                tokio::spawn(
                                    rx.map(
                                        move |r| trace!(response = ?r, "re-connection response"),
                                    ),
                                );
=======
                    let log = this.logger.clone();
                    let retry = S::connect(this.addr.clone())
                        .map(|res| res.whatever_context("failed to connect"))
                        .map_ok(move |stream| {
                            let request = Request::Connect {
                                protocol_version: 0,
                                last_zxid_seen,
                                timeout: 0,
                                session_id,
                                passwd: password,
                                read_only: false,
                            };
                            trace!(log, "about to handshake (again)");

                            let (tx, rx) = oneshot::channel();
                            tokio::spawn(rx.map(move |r| {
                                trace!(log, "re-connection response: {:?}", r);
                            }));
>>>>>>> c54f62aa

                            let mut ap = ActivePacketizer::new(stream);
                            ap.enqueue_unpin(xid, request, tx);
                            ap
                        });

                    // dropping the old state will also cancel in-flight requests
                    this.state
                        .set(PacketizerState::Reconnecting(Box::pin(retry)));
                    self.poll(cx)
                } else {
                    unreachable!();
                }
            }
        }
    }
}

#[derive(Clone, Debug)]
pub(crate) struct Enqueuer(
    mpsc::UnboundedSender<(Request, oneshot::Sender<Result<Response, ZkError>>)>,
);

impl Enqueuer {
    pub(crate) fn enqueue(
        &self,
        request: Request,
    ) -> impl Future<Output = Result<Result<Response, ZkError>, Whatever>> {
        let (tx, rx) = oneshot::channel();
        match self.0.unbounded_send((request, tx)) {
            Ok(()) => {
                Either::Left(rx.map_err(|e| format_err!("failed to enqueue new request: {:?}", e)))
            }
            Err(e) => Either::Right(future::ready(Err(format_err!(
                "failed to enqueue new request: {:?}",
                e
            )))),
        }
    }
}<|MERGE_RESOLUTION|>--- conflicted
+++ resolved
@@ -10,11 +10,7 @@
     ready, FutureExt, StreamExt, TryFutureExt,
 };
 use pin_project::pin_project;
-<<<<<<< HEAD
-=======
-use slog::{debug, error, info, trace};
 use snafu::{ResultExt, Whatever};
->>>>>>> c54f62aa
 use std::{
     future::{self, Future},
     mem,
@@ -103,14 +99,10 @@
     ) -> Poll<Result<(), Whatever>> {
         let ap = match self.as_mut().project() {
             PacketizerStateProj::Connected(ref mut ap) => {
-<<<<<<< HEAD
-                return ap.as_mut().poll(cx, exiting, default_watcher)
-=======
                 return ap
                     .as_mut()
-                    .poll(cx, exiting, logger, default_watcher)
+                    .poll(cx, exiting, default_watcher)
                     .map(|res| res.whatever_context("active packetizer failed"))
->>>>>>> c54f62aa
             }
             PacketizerStateProj::Reconnecting(ref mut c) => ready!(c.as_mut().poll(cx)?),
         };
@@ -259,29 +251,6 @@
                     let xid = *this.xid;
                     *this.xid += 1;
 
-<<<<<<< HEAD
-                    let retry =
-                        S::connect(this.addr.clone())
-                            .map_err(|e| e.into())
-                            .map_ok(move |stream| {
-                                let request = Request::Connect {
-                                    protocol_version: 0,
-                                    last_zxid_seen,
-                                    timeout: 0,
-                                    session_id,
-                                    passwd: password,
-                                    read_only: false,
-                                };
-                                trace!("about to handshake (again)");
-
-                                let (tx, rx) = oneshot::channel();
-                                tokio::spawn(
-                                    rx.map(
-                                        move |r| trace!(response = ?r, "re-connection response"),
-                                    ),
-                                );
-=======
-                    let log = this.logger.clone();
                     let retry = S::connect(this.addr.clone())
                         .map(|res| res.whatever_context("failed to connect"))
                         .map_ok(move |stream| {
@@ -293,13 +262,12 @@
                                 passwd: password,
                                 read_only: false,
                             };
-                            trace!(log, "about to handshake (again)");
+                            trace!("about to handshake (again)");
 
                             let (tx, rx) = oneshot::channel();
                             tokio::spawn(rx.map(move |r| {
-                                trace!(log, "re-connection response: {:?}", r);
+                                trace!(response = ?r, "re-connection response");
                             }));
->>>>>>> c54f62aa
 
                             let mut ap = ActivePacketizer::new(stream);
                             ap.enqueue_unpin(xid, request, tx);
