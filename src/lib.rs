//! This crate provides a client for interacting with [Apache
//! ZooKeeper](https://zookeeper.apache.org/), a highly reliable distributed service for
//! maintaining configuration information, naming, providing distributed synchronization, and
//! providing group services.
//!
//! # About ZooKeeper
//!
//! The [ZooKeeper Overview](https://zookeeper.apache.org/doc/current/zookeeperOver.html) provides
//! a thorough introduction to ZooKeeper, but we'll repeat the most important points here. At its
//! [heart](https://zookeeper.apache.org/doc/current/zookeeperOver.html#sc_designGoals), ZooKeeper
//! is a [hierarchical key-value
//! store](https://zookeeper.apache.org/doc/current/zookeeperOver.html#sc_dataModelNameSpace) (that
//! is, keys can have "sub-keys"), which additional mechanisms that guarantee consistent operation
//! across client and server failures. Keys in ZooKeeper look like paths (e.g., `/key/subkey`), and
//! every item along a path is called a
//! "[Znode](https://zookeeper.apache.org/doc/current/zookeeperProgrammers.html#sc_zkDataModel_znodes)".
//! Each Znode (including those with children) can also have associated data, which can be queried
//! and updated like in other key-value stores. Along with its data and children, each Znode stores
//! meta-information such as [access-control
//! lists](https://zookeeper.apache.org/doc/current/zookeeperProgrammers.html#sc_ZooKeeperAccessControl),
//! [modification
//! timestamps](https://zookeeper.apache.org/doc/current/zookeeperProgrammers.html#sc_timeInZk),
//! and a version number
//! that allows clients to avoid stepping on each other's toes when accessing values (more on that
//! later).
//!
//! ## Operations
//!
//! ZooKeeper's API consists of the same basic operations you would expect to find in a
//! file-system: [`create`](struct.ZooKeeper.html#method.create) for creating new Znodes,
//! [`delete`](struct.ZooKeeper.html#method.delete) for removing them,
//! [`exists`](struct.ZooKeeper.html#method.exists) for checking if a node exists,
//! [`get_data`](struct.ZooKeeper.html#method.get_data) and
//! [`set_data`](struct.ZooKeeper.html#method.set_data) for getting and setting a node's associated
//! data respectively, and [`get_children`](struct.ZooKeeper.html#method.get_children) for
//! retrieving the children of a given node (i.e., its subkeys). For all of these operations,
//! ZooKeeper gives [strong
//! guarantees](https://zookeeper.apache.org/doc/current/zookeeperProgrammers.html#ch_zkGuarantees)
//! about what happens when there are multiple clients interacting with the system, or even what
//! happens in response to system and network failures.
//!
//! ## Ephemeral nodes
//!
//! When you create a Znode, you also specify a [`CreateMode`]. Nodes that are created with
//! [`CreateMode::Persistent`] are the nodes we have discussed thus far. They remain in the server
//! until you delete them. Nodes that are created with [`CreateMode::Ephemeral`] on the other hand
//! are special. These [ephemeral
//! nodes](https://zookeeper.apache.org/doc/current/zookeeperProgrammers.html#Ephemeral+Nodes) are
//! automatically deleted by the server when the client that created them disconnects. This can be
//! handy for implementing lease-like mechanisms, and for detecting faults. Since they are
//! automatically deleted, and nodes with children cannot be deleted directly, ephemeral nodes are
//! not allowed to have children.
//!
//! ## Watches
//!
//! In addition to the methods above, [`ZooKeeper::exists`], [`ZooKeeper::get_data`], and
//! [`ZooKeeper::get_children`] also support setting
//! "[watches](https://zookeeper.apache.org/doc/current/zookeeperProgrammers.html#ch_zkWatches)" on
//! a node. A watch is one-time trigger that causes a [`WatchedEvent`] to be sent to the client
//! that set the watch when the state for which the watch was set changes. For example, for a
//! watched `get_data`, a one-time notification will be sent the first time the data of the target
//! node changes following when the response to the original `get_data` call was processed. You
//! should see the ["Watches" entry in the Programmer's
//! Guide](https://zookeeper.apache.org/doc/current/zookeeperProgrammers.html#ch_zkWatches) for
//! details.
//!
//! ## Getting started
//!
//! To get ZooKeeper up and running, follow the official [Getting Started
//! Guide](https://zookeeper.apache.org/doc/current/zookeeperStarted.html). In most Linux
//! environments, the procedure for getting a basic setup working is usually just to install the
//! `zookeeper` package and then run `systemctl start zookeeper`. ZooKeeper will then be running at
//! `127.0.0.1:2181`.
//!
//! # This implementation
//!
//! This library is analogous to the asynchronous API offered by the [official Java
//! implementation](https://zookeeper.apache.org/doc/current/api/org/apache/zookeeper/ZooKeeper.html),
//! and for most operations the Java documentation should apply to the Rust implementation. If this
//! is not the case, it is considered [a bug](https://github.com/jonhoo/tokio-zookeeper/issues),
//! and we'd love a bug report with as much relevant information as you can offer.
//!
//! Note that since this implementation is asynchronous, users of the client must take care to
//! not re-order operations in their own code. There is some discussion of this in the [official
//! documentation of the Java
//! bindings](https://zookeeper.apache.org/doc/r3.4.12/zookeeperProgrammers.html#Java+Binding).
//!
//! For more information on ZooKeeper, see the [ZooKeeper Programmer's
//! Guide](https://zookeeper.apache.org/doc/current/zookeeperProgrammers.html) and the [Confluence
//! ZooKeeper wiki](https://cwiki.apache.org/confluence/display/ZOOKEEPER/Index). There is also a
//! basic tutorial (that uses the Java client)
//! [here](https://zookeeper.apache.org/doc/current/zookeeperTutorial.html).
//!
//! ## Interaction with Tokio
//!
//! The futures in this crate expect to be running under a `tokio::Runtime`. In the common case,
//! you cannot resolve them solely using `.wait()`, but should instead use `tokio::run` or
//! explicitly create a `tokio::Runtime` and then use `Runtime::block_on`.
//!
//! # A somewhat silly example
//!
//! ```no_run
//! use tokio_zookeeper::*;
//! use futures::prelude::*;
//!
//! # #[tokio::main(flavor = "current_thread")]
//! # async fn main() {
//! let (zk, default_watcher) = ZooKeeper::connect(&"127.0.0.1:2181".parse().unwrap())
//!     .await
//!     .unwrap();
//!
//! // let's first check if /example exists. the .watch() causes us to be notified
//! // the next time the "exists" status of /example changes after the call.
//! let stat = zk.watch().exists("/example").await.unwrap();
//! // initially, /example does not exist
//! assert_eq!(stat, None);
//! // so let's make it!
//! let path = zk
//!     .create(
//!         "/example",
//!         &b"Hello world"[..],
//!         Acl::open_unsafe(),
//!         CreateMode::Persistent,
//!     )
//!     .await
//!     .unwrap();
//! assert_eq!(path.as_deref(), Ok("/example"));
//!
//! // does it exist now?
//! let stat = zk.watch().exists("/example").await.unwrap();
//! // looks like it!
//! // note that the creation above also triggered our "exists" watch!
//! assert_eq!(stat.unwrap().data_length as usize, b"Hello world".len());
//!
//! // did the data get set correctly?
//! let res = zk.get_data("/example").await.unwrap();
//! let data = b"Hello world";
//! let res = res.unwrap();
//! assert_eq!(res.0, data);
//! assert_eq!(res.1.data_length as usize, data.len());
//!
//! // let's update the data.
//! let stat = zk
//!     .set_data("/example", Some(res.1.version), &b"Bye world"[..])
//!     .await
//!     .unwrap();
//! assert_eq!(stat.unwrap().data_length as usize, "Bye world".len());
//!
//! // create a child of /example
//! let path = zk
//!     .create(
//!         "/example/more",
//!         &b"Hello more"[..],
//!         Acl::open_unsafe(),
//!         CreateMode::Persistent,
//!     )
//!     .await
//!     .unwrap();
//! assert_eq!(path.as_deref(), Ok("/example/more"));
//!
//! // it should be visible as a child of /example
//! let children = zk.get_children("/example").await.unwrap();
//! assert_eq!(children, Some(vec!["more".to_string()]));
//!
//! // it is not legal to delete a node that has children directly
//! let res = zk.delete("/example", None).await.unwrap();
//! assert_eq!(res, Err(error::Delete::NotEmpty));
//! // instead we must delete the children first
//! let res = zk.delete("/example/more", None).await.unwrap();
//! assert_eq!(res, Ok(()));
//! let res = zk.delete("/example", None).await.unwrap();
//! assert_eq!(res, Ok(()));
//! // no /example should no longer exist!
//! let stat = zk.exists("/example").await.unwrap();
//! assert_eq!(stat, None);
//!
//! // now let's check that the .watch().exists we did in the very
//! // beginning actually triggered!
//! let (event, _w) = default_watcher.into_future().await;
//! assert_eq!(
//!     event,
//!     Some(WatchedEvent {
//!         event_type: WatchedEventType::NodeCreated,
//!         keeper_state: KeeperState::SyncConnected,
//!         path: String::from("/example"),
//!     })
//! );
//! # }
//! ```

#![deny(missing_docs)]
#![deny(missing_debug_implementations)]
#![deny(missing_copy_implementations)]

<<<<<<< HEAD
use failure::{bail, format_err};
use futures::{channel::oneshot, Stream, TryFutureExt};
=======
use futures::{channel::oneshot, Stream};
use slog::{debug, o, trace};
use snafu::{whatever as bail, ResultExt as _, Whatever};
>>>>>>> c54f62aa
use std::borrow::Cow;
use std::net::SocketAddr;
use std::time;
use tracing::{debug, instrument, trace};

/// Per-operation ZooKeeper error types.
pub mod error;
mod proto;
mod transform;
mod types;

use crate::proto::{Watch, ZkError};
pub use crate::types::{
    Acl, CreateMode, KeeperState, MultiResponse, Permission, Stat, WatchedEvent, WatchedEventType,
};

macro_rules! format_err {
    ($($x:tt)*) => {
        <snafu::Whatever as snafu::FromString>::without_source(format!($($x)*))
    };
}
pub(crate) use format_err;

/// A connection to ZooKeeper.
///
/// All interactions with ZooKeeper are performed by calling the methods of a `ZooKeeper` instance.
/// All clones of the same `ZooKeeper` instance use the same underlying connection. Once a
/// connection to a server is established, a session ID is assigned to the client. The client will
/// send heart beats to the server periodically to keep the session valid.
///
/// The application can call ZooKeeper APIs through a client as long as the session ID of the
/// client remains valid. If for some reason, the client fails to send heart beats to the server
/// for a prolonged period of time (exceeding the session timeout value, for instance), the server
/// will expire the session, and the session ID will become invalid. The `ZooKeeper` instance will
/// then no longer be usable, and all futures will resolve with a protocol-level error. To make
/// further ZooKeeper API calls, the application must create a new `ZooKeeper` instance.
///
/// If the ZooKeeper server the client currently connects to fails or otherwise does not respond,
/// the client will automatically try to connect to another server before its session ID expires.
/// If successful, the application can continue to use the client.
///
/// Some successful ZooKeeper API calls can leave watches on the "data nodes" in the ZooKeeper
/// server. Other successful ZooKeeper API calls can trigger those watches. Once a watch is
/// triggered, an event will be delivered to the client which left the watch at the first place.
/// Each watch can be triggered only once. Thus, up to one event will be delivered to a client for
/// every watch it leaves.
#[derive(Debug, Clone)]
pub struct ZooKeeper {
    #[allow(dead_code)]
    connection: proto::Enqueuer,
}

/// Builder that allows customizing options for ZooKeeper connections.
#[derive(Debug, Copy, Clone)]
pub struct ZooKeeperBuilder {
    session_timeout: time::Duration,
}

impl Default for ZooKeeperBuilder {
    fn default() -> Self {
        ZooKeeperBuilder {
            session_timeout: time::Duration::new(0, 0),
        }
    }
}

impl ZooKeeperBuilder {
    /// Connect to a ZooKeeper server instance at the given address.
    ///
    /// A `ZooKeeper` instance is returned, along with a "watcher" that will provide notifications
    /// of any changes in state.
    ///
    /// If the connection to the server fails, the client will automatically try to re-connect.
    /// Only if re-connection fails is an error returned to the client. Requests that are in-flight
    /// during a disconnect may fail and have to be retried.
    pub async fn connect(
        self,
        addr: &SocketAddr,
    ) -> Result<(ZooKeeper, impl Stream<Item = WatchedEvent>), Whatever> {
        let (tx, rx) = futures::channel::mpsc::unbounded();
        let stream = tokio::net::TcpStream::connect(addr)
            .await
            .whatever_context("connect failed")?;
        Ok((self.handshake(*addr, stream, tx).await?, rx))
    }

    /// Set the ZooKeeper [session expiry
    /// timeout](https://zookeeper.apache.org/doc/r3.4.12/zookeeperProgrammers.html#ch_zkSessions).
    ///
    /// The default timeout is dictated by the server.
    pub fn set_timeout(&mut self, t: time::Duration) {
        self.session_timeout = t;
    }

    async fn handshake(
        self,
        addr: SocketAddr,
        stream: tokio::net::TcpStream,
        default_watcher: futures::channel::mpsc::UnboundedSender<WatchedEvent>,
    ) -> Result<ZooKeeper, Whatever> {
        let request = proto::Request::Connect {
            protocol_version: 0,
            last_zxid_seen: 0,
            timeout: (self.session_timeout.as_secs() * 1_000) as i32
                + self.session_timeout.subsec_millis() as i32,
            session_id: 0,
            passwd: vec![],
            read_only: false,
        };
        debug!("about to perform handshake");

        let enqueuer = proto::Packetizer::new(addr, stream, default_watcher);
        enqueuer.enqueue(request).await.map(move |response| {
            trace!(?response, "Got response");
            ZooKeeper {
                connection: enqueuer,
            }
        })
    }
}

impl ZooKeeper {
    /// Connect to a ZooKeeper server instance at the given address with default parameters.
    ///
    /// See [`ZooKeeperBuilder::connect`].
    pub async fn connect(
        addr: &SocketAddr,
    ) -> Result<(Self, impl Stream<Item = WatchedEvent>), Whatever> {
        ZooKeeperBuilder::default().connect(addr).await
    }

    /// Create a node with the given `path` with `data` as its contents.
    ///
    /// The `mode` argument specifies additional options for the newly created node.
    ///
    /// If `mode` is set to [`CreateMode::Ephemeral`] (or [`CreateMode::EphemeralSequential`]), the
    /// node will be removed by the ZooKeeper automatically when the session associated with the
    /// creation of the node expires.
    ///
    /// If `mode` is set to [`CreateMode::PersistentSequential`] or
    /// [`CreateMode::EphemeralSequential`], the actual path name of a sequential node will be the
    /// given `path` plus a suffix `i` where `i` is the current sequential number of the node. The
    /// sequence number is always fixed length of 10 digits, 0 padded. Once such a node is created,
    /// the sequential number will be incremented by one. The newly created node's full name is
    /// returned when the future is resolved.
    ///
    /// If a node with the same actual path already exists in the ZooKeeper, the returned future
    /// resolves with an error of [`error::Create::NodeExists`]. Note that since a different actual
    /// path is used for each invocation of creating sequential nodes with the same `path`
    /// argument, calls with sequential modes will never return `NodeExists`.
    ///
    /// Ephemeral nodes cannot have children in ZooKeeper. Therefore, if the parent node of the
    /// given `path` is ephemeral, the return future resolves to
    /// [`error::Create::NoChildrenForEphemerals`].
    ///
    /// If a node is created successfully, the ZooKeeper server will trigger the watches on the
    /// `path` left by `exists` calls, and the watches on the parent of the node by `get_children`
    /// calls.
    ///
    /// The maximum allowable size of the data array is 1 MB (1,048,576 bytes).
    #[instrument(skip(data, acl))]
    pub async fn create<D, A>(
        &self,
        path: &str,
        data: D,
        acl: A,
        mode: CreateMode,
    ) -> Result<Result<String, error::Create>, Whatever>
    where
        D: Into<Cow<'static, [u8]>>,
        A: Into<Cow<'static, [Acl]>>,
    {
        let data = data.into();
        tracing::Span::current().record("dlen", data.len());
        self.connection
            .enqueue(proto::Request::Create {
                path: path.to_string(),
                data,
                acl: acl.into(),
                mode,
            })
            .await
            .and_then(transform::create)
    }

    /// Set the data for the node at the given `path`.
    ///
    /// The call will succeed if such a node exists, and the given `version` matches the version of
    /// the node (if the given `version` is `None`, it matches any version). On success, the
    /// updated [`Stat`] of the node is returned.
    ///
    /// This operation, if successful, will trigger all the watches on the node of the given `path`
    /// left by `get_data` calls.
    ///
    /// The maximum allowable size of the data array is 1 MB (1,048,576 bytes).
    #[instrument(skip(data))]
    pub async fn set_data<D>(
        &self,
        path: &str,
        version: Option<i32>,
        data: D,
    ) -> Result<Result<Stat, error::SetData>, Whatever>
    where
        D: Into<Cow<'static, [u8]>>,
    {
        let data = data.into();
        tracing::Span::current().record("dlen", data.len());
        let version = version.unwrap_or(-1);
        self.connection
            .enqueue(proto::Request::SetData {
                path: path.to_string(),
                version,
                data,
            })
            .await
            .and_then(move |r| transform::set_data(version, r))
    }

    /// Delete the node at the given `path`.
    ///
    /// The call will succeed if such a node exists, and the given `version` matches the node's
    /// version (if the given `version` is `None`, it matches any versions).
    ///
    /// This operation, if successful, will trigger all the watches on the node of the given `path`
    /// left by `exists` API calls, and the watches on the parent node left by `get_children` API
    /// calls.
    #[instrument]
    pub async fn delete(
        &self,
        path: &str,
        version: Option<i32>,
<<<<<<< HEAD
    ) -> Result<Result<(), error::Delete>, failure::Error> {
=======
    ) -> Result<Result<(), error::Delete>, Whatever> {
        trace!(self.logger, "delete"; "path" => path, "version" => ?version);
>>>>>>> c54f62aa
        let version = version.unwrap_or(-1);
        self.connection
            .enqueue(proto::Request::Delete {
                path: path.to_string(),
                version,
            })
            .await
            .and_then(move |r| transform::delete(version, r))
    }

    /// Return the [ACL](https://zookeeper.apache.org/doc/current/zookeeperProgrammers.html#sc_ZooKeeperAccessControl)
    /// and Stat of the node at the given `path`.
    ///
    /// If no node exists for the given path, the returned future resolves with an error of
    /// [`error::GetAcl::NoNode`].
    #[instrument]
    pub async fn get_acl(
        &self,
        path: &str,
<<<<<<< HEAD
    ) -> Result<Result<(Vec<Acl>, Stat), error::GetAcl>, failure::Error> {
=======
    ) -> Result<Result<(Vec<Acl>, Stat), error::GetAcl>, Whatever> {
        trace!(self.logger, "get_acl"; "path" => path);
>>>>>>> c54f62aa
        self.connection
            .enqueue(proto::Request::GetAcl {
                path: path.to_string(),
            })
            .await
            .and_then(transform::get_acl)
    }

    /// Set the [ACL](https://zookeeper.apache.org/doc/current/zookeeperProgrammers.html#sc_ZooKeeperAccessControl)
    /// for the node of the given `path`.
    ///
    /// The call will succeed if such a node exists and the given `version` matches the ACL version
    /// of the node. On success, the updated [`Stat`] of the node is returned.
    ///
    /// If no node exists for the given path, the returned future resolves with an error of
    /// [`error::SetAcl::NoNode`]. If the given `version` does not match the ACL version, the
    /// returned future resolves with an error of [`error::SetAcl::BadVersion`].
    #[instrument(skip(acl))]
    pub async fn set_acl<A>(
        &self,
        path: &str,
        acl: A,
        version: Option<i32>,
    ) -> Result<Result<Stat, error::SetAcl>, Whatever>
    where
        A: Into<Cow<'static, [Acl]>>,
    {
        let version = version.unwrap_or(-1);
        self.connection
            .enqueue(proto::Request::SetAcl {
                path: path.to_string(),
                acl: acl.into(),
                version,
            })
            .await
            .and_then(move |r| transform::set_acl(version, r))
    }
}

impl ZooKeeper {
    /// Add a global watch for the next chained operation.
    pub fn watch(&self) -> WatchGlobally {
        WatchGlobally(self)
    }

    /// Add a watch for the next chained operation, and return a future for any received event
    /// along with the operation's (successful) result.
    pub fn with_watcher(&self) -> WithWatcher {
        WithWatcher(self)
    }

<<<<<<< HEAD
    #[instrument]
    async fn exists_w(&self, path: &str, watch: Watch) -> Result<Option<Stat>, failure::Error> {
=======
    async fn exists_w(&self, path: &str, watch: Watch) -> Result<Option<Stat>, Whatever> {
        trace!(self.logger, "exists"; "path" => path, "watch" => ?watch);
>>>>>>> c54f62aa
        self.connection
            .enqueue(proto::Request::Exists {
                path: path.to_string(),
                watch,
            })
            .await
            .and_then(transform::exists)
    }

    /// Return the [`Stat`] of the node of the given `path`, or `None` if the node does not exist.
    pub async fn exists(&self, path: &str) -> Result<Option<Stat>, Whatever> {
        self.exists_w(path, Watch::None).await
    }

    #[instrument]
    async fn get_children_w(
        &self,
        path: &str,
        watch: Watch,
<<<<<<< HEAD
    ) -> Result<Option<Vec<String>>, failure::Error> {
=======
    ) -> Result<Option<Vec<String>>, Whatever> {
        trace!(self.logger, "get_children"; "path" => path, "watch" => ?watch);
>>>>>>> c54f62aa
        self.connection
            .enqueue(proto::Request::GetChildren {
                path: path.to_string(),
                watch,
            })
            .await
            .and_then(transform::get_children)
    }

    /// Return the names of the children of the node at the given `path`, or `None` if the node
    /// does not exist.
    ///
    /// The returned list of children is not sorted and no guarantee is provided as to its natural
    /// or lexical order.
    pub async fn get_children(&self, path: &str) -> Result<Option<Vec<String>>, Whatever> {
        self.get_children_w(path, Watch::None).await
    }

    #[instrument]
    async fn get_data_w(
        &self,
        path: &str,
        watch: Watch,
<<<<<<< HEAD
    ) -> Result<Option<(Vec<u8>, Stat)>, failure::Error> {
=======
    ) -> Result<Option<(Vec<u8>, Stat)>, Whatever> {
        trace!(self.logger, "get_data"; "path" => path, "watch" => ?watch);
>>>>>>> c54f62aa
        self.connection
            .enqueue(proto::Request::GetData {
                path: path.to_string(),
                watch,
            })
            .await
            .and_then(transform::get_data)
    }

    /// Return the data and the [`Stat`] of the node at the given `path`, or `None` if it does not
    /// exist.
    pub async fn get_data(&self, path: &str) -> Result<Option<(Vec<u8>, Stat)>, Whatever> {
        self.get_data_w(path, Watch::None).await
    }

    /// Start building a multi request. Multi requests batch several operations
    /// into one atomic unit.
    pub fn multi(&self) -> MultiBuilder {
        MultiBuilder {
            zk: self,
            requests: Vec::new(),
        }
    }
}

/// Proxy for [`ZooKeeper`] that adds watches for initiated operations.
///
/// Triggered watches produce events on the global watcher stream.
#[derive(Debug, Clone)]
pub struct WatchGlobally<'a>(&'a ZooKeeper);

impl<'a> WatchGlobally<'a> {
    /// Return the [`Stat`] of the node of the given `path`, or `None` if the node does not exist.
    ///
    /// If no errors occur, a watch is left on the node at the given `path`. The watch is triggered
    /// by any successful operation that creates or deletes the node, or sets the node's data. When
    /// the watch triggers, an event is sent to the global watcher stream.
    pub async fn exists(&self, path: &str) -> Result<Option<Stat>, Whatever> {
        self.0.exists_w(path, Watch::Global).await
    }

    /// Return the names of the children of the node at the given `path`, or `None` if the node
    /// does not exist.
    ///
    /// The returned list of children is not sorted and no guarantee is provided as to its natural
    /// or lexical order.
    ///
    /// If no errors occur, a watch is left on the node at the given `path`. The watch is triggered
    /// by any successful operation that deletes the node at the given `path`, or creates or
    /// deletes a child of that node. When the watch triggers, an event is sent to the global
    /// watcher stream.
    pub async fn get_children(&self, path: &str) -> Result<Option<Vec<String>>, Whatever> {
        self.0.get_children_w(path, Watch::Global).await
    }

    /// Return the data and the [`Stat`] of the node at the given `path`, or `None` if it does not
    /// exist.
    ///
    /// If no errors occur, a watch is left on the node at the given `path`. The watch is triggered
    /// by any successful operation that sets the node's data, or deletes it. When the watch
    /// triggers, an event is sent to the global watcher stream.
    pub async fn get_data(&self, path: &str) -> Result<Option<(Vec<u8>, Stat)>, Whatever> {
        self.0.get_data_w(path, Watch::Global).await
    }
}

/// Proxy for [`ZooKeeper`] that adds non-global watches for initiated operations.
///
/// Events from triggered watches are yielded through returned `oneshot` channels. All events are
/// also produced on the global watcher stream.
#[derive(Debug, Clone)]
pub struct WithWatcher<'a>(&'a ZooKeeper);

impl<'a> WithWatcher<'a> {
    /// Return the [`Stat`] of the node of the given `path`, or `None` if the node does not exist.
    ///
    /// If no errors occur, a watch will be left on the node at the given `path`. The watch is
    /// triggered by any successful operation that creates or deletes the node, or sets the data on
    /// the node, and in turn causes the included `oneshot::Receiver` to resolve.
    pub async fn exists(
        &self,
        path: &str,
    ) -> Result<(oneshot::Receiver<WatchedEvent>, Option<Stat>), Whatever> {
        let (tx, rx) = oneshot::channel();
        self.0
            .exists_w(path, Watch::Custom(tx))
            .await
            .map(|r| (rx, r))
    }

    /// Return the names of the children of the node at the given `path`, or `None` if the node
    /// does not exist.
    ///
    /// The returned list of children is not sorted and no guarantee is provided as to its natural
    /// or lexical order.
    ///
    /// If no errors occur, a watch is left on the node at the given `path`. The watch is triggered
    /// by any successful operation that deletes the node at the given `path`, or creates or
    /// deletes a child of that node, and in turn causes the included `oneshot::Receiver` to
    /// resolve.
    pub async fn get_children(
        &self,
        path: &str,
    ) -> Result<Option<(oneshot::Receiver<WatchedEvent>, Vec<String>)>, Whatever> {
        let (tx, rx) = oneshot::channel();
        self.0
            .get_children_w(path, Watch::Custom(tx))
            .await
            .map(|r| (r.map(move |c| (rx, c))))
    }

    /// Return the data and the [`Stat`] of the node at the given `path`, or `None` if it does not
    /// exist.
    ///
    /// If no errors occur, a watch is left on the node at the given `path`. The watch is triggered
    /// by any successful operation that sets the node's data, or deletes it, and in turn causes
    /// the included `oneshot::Receiver` to resolve.
    pub async fn get_data(
        &self,
        path: &str,
    ) -> Result<Option<(oneshot::Receiver<WatchedEvent>, Vec<u8>, Stat)>, Whatever> {
        let (tx, rx) = oneshot::channel();
        self.0
            .get_data_w(path, Watch::Custom(tx))
            .await
            .map(|r| (r.map(move |(b, s)| (rx, b, s))))
    }
}

/// Proxy for [`ZooKeeper`] that batches operations into an atomic "multi" request.
#[derive(Debug)]
pub struct MultiBuilder<'a> {
    zk: &'a ZooKeeper,
    requests: Vec<proto::Request>,
}

impl<'a> MultiBuilder<'a> {
    /// Attach a create operation to this multi request.
    ///
    /// See [`ZooKeeper::create`] for details.
    pub fn create<D, A>(mut self, path: &str, data: D, acl: A, mode: CreateMode) -> Self
    where
        D: Into<Cow<'static, [u8]>>,
        A: Into<Cow<'static, [Acl]>>,
    {
        self.requests.push(proto::Request::Create {
            path: path.to_string(),
            data: data.into(),
            acl: acl.into(),
            mode,
        });
        self
    }

    /// Attach a set data operation to this multi request.
    ///
    /// See [`ZooKeeper::set_data`] for details.
    pub fn set_data<D>(mut self, path: &str, version: Option<i32>, data: D) -> Self
    where
        D: Into<Cow<'static, [u8]>>,
    {
        self.requests.push(proto::Request::SetData {
            path: path.to_string(),
            version: version.unwrap_or(-1),
            data: data.into(),
        });
        self
    }

    /// Attach a delete operation to this multi request.
    ///
    /// See [`ZooKeeper::delete`] for details.
    pub fn delete(mut self, path: &str, version: Option<i32>) -> Self {
        self.requests.push(proto::Request::Delete {
            path: path.to_string(),
            version: version.unwrap_or(-1),
        });
        self
    }

    /// Attach a check operation to this multi request.
    ///
    /// There is no equivalent to the check operation outside of a multi
    /// request.
    pub fn check(mut self, path: &str, version: i32) -> Self {
        self.requests.push(proto::Request::Check {
            path: path.to_string(),
            version,
        });
        self
    }

    /// Run executes the attached requests in one atomic unit.
    pub async fn run(self) -> Result<Vec<Result<MultiResponse, error::Multi>>, Whatever> {
        let (zk, requests) = (self.zk, self.requests);
        let reqs_lite: Vec<transform::RequestMarker> = requests.iter().map(|r| r.into()).collect();
        zk.connection
            .enqueue(proto::Request::Multi(requests))
            .await
            .and_then(move |r| match r {
                Ok(proto::Response::Multi(responses)) => reqs_lite
                    .iter()
                    .zip(responses)
                    .map(|(req, res)| transform::multi(req, res))
                    .collect(),
                Ok(r) => bail!("got non-multi response to multi: {:?}", r),
                Err(e) => Err(format_err!("multi call failed: {:?}", e)),
            })
    }
}

#[cfg(test)]
mod tests {

    use super::*;

    use futures::StreamExt;
<<<<<<< HEAD
    use tracing::Level;

    fn init() {
        let _ = tracing_subscriber::fmt()
            .with_max_level(Level::DEBUG)
            .try_init();
    }
=======
    use slog::Drain;
    use snafu::Whatever;
>>>>>>> c54f62aa

    #[tokio::test]
    async fn it_works() {
        init();
        let builder = ZooKeeperBuilder::default();

        let (zk, w) = builder
            .connect(&"127.0.0.1:2181".parse().unwrap())
            .await
            .unwrap();
        let (exists_w, stat) = zk.with_watcher().exists("/foo").await.unwrap();
        assert_eq!(stat, None);
        let stat = zk.watch().exists("/foo").await.unwrap();
        assert_eq!(stat, None);
        let path = zk
            .create(
                "/foo",
                &b"Hello world"[..],
                Acl::open_unsafe(),
                CreateMode::Persistent,
            )
            .await
            .unwrap();
        assert_eq!(path.as_ref().map(String::as_str), Ok("/foo"));
        let event = exists_w.await.expect("exists_w failed");
        assert_eq!(
            event,
            WatchedEvent {
                event_type: WatchedEventType::NodeCreated,
                keeper_state: KeeperState::SyncConnected,
                path: String::from("/foo"),
            }
        );
        let stat = zk.watch().exists("/foo").await.unwrap();
        assert_eq!(stat.unwrap().data_length as usize, b"Hello world".len());
        let res = zk.get_acl("/foo").await.unwrap();
        let (acl, _) = res.unwrap();
        assert_eq!(acl, Acl::open_unsafe());
        let res = zk.get_data("/foo").await.unwrap();
        let data = b"Hello world";
        let res = res.unwrap();
        assert_eq!(res.0, data);
        assert_eq!(res.1.data_length as usize, data.len());
        let stat = zk
            .set_data("/foo", Some(res.1.version), &b"Bye world"[..])
            .await
            .unwrap();
        assert_eq!(stat.unwrap().data_length as usize, "Bye world".len());
        let res = zk.get_data("/foo").await.unwrap();
        let data = b"Bye world";
        let res = res.unwrap();
        assert_eq!(res.0, data);
        assert_eq!(res.1.data_length as usize, data.len());
        let path = zk
            .create(
                "/foo/bar",
                &b"Hello bar"[..],
                Acl::open_unsafe(),
                CreateMode::Persistent,
            )
            .await
            .unwrap();
        assert_eq!(path.as_deref(), Ok("/foo/bar"));
        let children = zk.get_children("/foo").await.unwrap();
        assert_eq!(children, Some(vec!["bar".to_string()]));
        let res = zk.get_data("/foo/bar").await.unwrap();
        let data = b"Hello bar";
        let res = res.unwrap();
        assert_eq!(res.0, data);
        assert_eq!(res.1.data_length as usize, data.len());
        // add a new exists watch so we'll get notified of delete
        let _ = zk.watch().exists("/foo").await.unwrap();
        let res = zk.delete("/foo", None).await.unwrap();
        assert_eq!(res, Err(error::Delete::NotEmpty));
        let res = zk.delete("/foo/bar", None).await.unwrap();
        assert_eq!(res, Ok(()));
        let res = zk.delete("/foo", None).await.unwrap();
        assert_eq!(res, Ok(()));
        let stat = zk.watch().exists("/foo").await.unwrap();
        assert_eq!(stat, None);
        let (event, w) = w.into_future().await;
        assert_eq!(
            event,
            Some(WatchedEvent {
                event_type: WatchedEventType::NodeCreated,
                keeper_state: KeeperState::SyncConnected,
                path: String::from("/foo"),
            })
        );
        let (event, w) = w.into_future().await;
        assert_eq!(
            event,
            Some(WatchedEvent {
                event_type: WatchedEventType::NodeDataChanged,
                keeper_state: KeeperState::SyncConnected,
                path: String::from("/foo"),
            })
        );
        let (event, w) = w.into_future().await;
        assert_eq!(
            event,
            Some(WatchedEvent {
                event_type: WatchedEventType::NodeDeleted,
                keeper_state: KeeperState::SyncConnected,
                path: String::from("/foo"),
            })
        );

        drop(zk); // make Packetizer idle
        assert_eq!(w.count().await, 0);
    }

    #[tokio::test]
    async fn example() {
        let (zk, default_watcher) = ZooKeeper::connect(&"127.0.0.1:2181".parse().unwrap())
            .await
            .unwrap();

        // let's first check if /example exists. the .watch() causes us to be notified
        // the next time the "exists" status of /example changes after the call.
        let stat = zk.watch().exists("/example").await.unwrap();
        // initially, /example does not exist
        assert_eq!(stat, None);
        // so let's make it!
        let path = zk
            .create(
                "/example",
                &b"Hello world"[..],
                Acl::open_unsafe(),
                CreateMode::Persistent,
            )
            .await
            .unwrap();
        assert_eq!(path.as_deref(), Ok("/example"));

        // does it exist now?
        let stat = zk.watch().exists("/example").await.unwrap();
        // looks like it!
        // note that the creation above also triggered our "exists" watch!
        assert_eq!(stat.unwrap().data_length as usize, b"Hello world".len());

        // did the data get set correctly?
        let res = zk.get_data("/example").await.unwrap();
        let data = b"Hello world";
        let res = res.unwrap();
        assert_eq!(res.0, data);
        assert_eq!(res.1.data_length as usize, data.len());

        // let's update the data.
        let stat = zk
            .set_data("/example", Some(res.1.version), &b"Bye world"[..])
            .await
            .unwrap();
        assert_eq!(stat.unwrap().data_length as usize, "Bye world".len());

        // create a child of /example
        let path = zk
            .create(
                "/example/more",
                &b"Hello more"[..],
                Acl::open_unsafe(),
                CreateMode::Persistent,
            )
            .await
            .unwrap();
        assert_eq!(path.as_deref(), Ok("/example/more"));

        // it should be visible as a child of /example
        let children = zk.get_children("/example").await.unwrap();
        assert_eq!(children, Some(vec!["more".to_string()]));

        // it is not legal to delete a node that has children directly
        let res = zk.delete("/example", None).await.unwrap();
        assert_eq!(res, Err(error::Delete::NotEmpty));
        // instead we must delete the children first
        let res = zk.delete("/example/more", None).await.unwrap();
        assert_eq!(res, Ok(()));
        let res = zk.delete("/example", None).await.unwrap();
        assert_eq!(res, Ok(()));
        // no /example should no longer exist!
        let stat = zk.exists("/example").await.unwrap();
        assert_eq!(stat, None);

        // now let's check that the .watch().exists we did in the very
        // beginning actually triggered!
        let (event, _w) = default_watcher.into_future().await;
        assert_eq!(
            event,
            Some(WatchedEvent {
                event_type: WatchedEventType::NodeCreated,
                keeper_state: KeeperState::SyncConnected,
                path: String::from("/example"),
            })
        );
    }

    #[tokio::test]
    async fn acl_test() {
        init();
        let builder = ZooKeeperBuilder::default();

        let (zk, _) = (builder.connect(&"127.0.0.1:2181".parse().unwrap()))
            .await
            .unwrap();
        let _ = zk
            .create(
                "/acl_test",
                &b"foo"[..],
                Acl::open_unsafe(),
                CreateMode::Ephemeral,
            )
            .await
            .unwrap();

        let res = zk.get_acl("/acl_test").await.unwrap();
        let res = res.unwrap();
        assert_eq!(res.0, Acl::open_unsafe());

        let res = zk
            .set_acl("/acl_test", Acl::creator_all(), Some(res.1.version))
            .await
            .unwrap();
        // a not authenticated user is not able to set `auth` scheme acls.
        assert_eq!(res, Err(error::SetAcl::InvalidAcl));

        let stat = zk
            .set_acl("/acl_test", Acl::read_unsafe(), None)
            .await
            .unwrap();
        // successfully change node acl to `read_unsafe`
        assert_eq!(stat.unwrap().data_length as usize, b"foo".len());

        let res = zk.get_acl("/acl_test").await.unwrap();
        let res = res.unwrap();
        assert_eq!(res.0, Acl::read_unsafe());

        let res = zk.set_data("/acl_test", None, &b"bar"[..]).await.unwrap();
        // cannot set data on a read only node
        assert_eq!(res, Err(error::SetData::NoAuth));

        let res = zk
            .set_acl("/acl_test", Acl::open_unsafe(), None)
            .await
            .unwrap();
        // cannot change a read only node's acl
        assert_eq!(res, Err(error::SetAcl::NoAuth));

        drop(zk); // make Packetizer idle
    }

    #[tokio::test]
    async fn multi_test() {
        init();
        let builder = ZooKeeperBuilder::default();

        async fn check_exists(zk: &ZooKeeper, paths: &[&str]) -> Result<Vec<bool>, Whatever> {
            let mut res = Vec::new();
            for p in paths {
                let exists = zk.exists(p).await?;
                res.push(exists.is_some());
            }
            Result::<_, Whatever>::Ok(res)
        }

        let (zk, _) = builder
            .connect(&"127.0.0.1:2181".parse().unwrap())
            .await
            .unwrap();

        let res = zk
            .multi()
            .create("/b", &b"a"[..], Acl::open_unsafe(), CreateMode::Persistent)
            .create("/c", &b"b"[..], Acl::open_unsafe(), CreateMode::Persistent)
            .run()
            .await
            .unwrap();
        assert_eq!(
            res,
            [
                Ok(MultiResponse::Create("/b".into())),
                Ok(MultiResponse::Create("/c".into()))
            ]
        );

        let res = check_exists(&zk, &["/a", "/b", "/c", "/d"]).await.unwrap();
        assert_eq!(res, &[false, true, true, false]);

        let res = zk
            .multi()
            .create("/a", &b"a"[..], Acl::open_unsafe(), CreateMode::Persistent)
            .create("/b", &b"b"[..], Acl::open_unsafe(), CreateMode::Persistent)
            .create("/c", &b"b"[..], Acl::open_unsafe(), CreateMode::Persistent)
            .create("/d", &b"a"[..], Acl::open_unsafe(), CreateMode::Persistent)
            .run()
            .await
            .unwrap();
        assert_eq!(
            res,
            &[
                Err(error::Multi::RolledBack),
                Err(error::Multi::Create {
                    source: error::Create::NodeExists
                }),
                Err(error::Multi::Skipped),
                Err(error::Multi::Skipped),
            ]
        );

        let res = check_exists(&zk, &["/a", "/b", "/c", "/d"]).await.unwrap();
        assert_eq!(res, &[false, true, true, false]);

        let res = zk
            .multi()
            .set_data("/b", None, &b"garbaggio"[..])
            .run()
            .await
            .unwrap();
        match res[0] {
            Ok(MultiResponse::SetData(stat)) => {
                assert_eq!(stat.data_length as usize, "garbaggio".len())
            }
            _ => panic!("unexpected response: {res:?}"),
        }

        let res = zk
            .multi()
            .check("/b", 0)
            .delete("/c", None)
            .run()
            .await
            .unwrap();
        assert_eq!(
            res,
            [
                Err(error::Multi::Check {
                    source: error::Check::BadVersion { expected: 0 }
                }),
                Err(error::Multi::Skipped),
            ]
        );

        let res = check_exists(&zk, &["/a", "/b", "/c", "/d"]).await.unwrap();
        assert_eq!(res, &[false, true, true, false]);
        let res = zk.multi().check("/a", 0).run().await.unwrap();
        assert_eq!(
            res,
            &[Err(error::Multi::Check {
                source: error::Check::NoNode
            }),]
        );

        let res = zk
            .multi()
            .check("/b", 1)
            .delete("/b", None)
            .check("/c", 0)
            .delete("/c", None)
            .run()
            .await
            .unwrap();
        assert_eq!(
            res,
            [
                Ok(MultiResponse::Check),
                Ok(MultiResponse::Delete),
                Ok(MultiResponse::Check),
                Ok(MultiResponse::Delete),
            ]
        );

        let res = check_exists(&zk, &["/a", "/b", "/c", "/d"]).await.unwrap();
        assert_eq!(res, [false, false, false, false]);

        drop(zk); // make Packetizer idle
    }
}<|MERGE_RESOLUTION|>--- conflicted
+++ resolved
@@ -192,14 +192,8 @@
 #![deny(missing_debug_implementations)]
 #![deny(missing_copy_implementations)]
 
-<<<<<<< HEAD
-use failure::{bail, format_err};
-use futures::{channel::oneshot, Stream, TryFutureExt};
-=======
 use futures::{channel::oneshot, Stream};
-use slog::{debug, o, trace};
-use snafu::{whatever as bail, ResultExt as _, Whatever};
->>>>>>> c54f62aa
+use snafu::{whatever as bail, ResultExt, Whatever};
 use std::borrow::Cow;
 use std::net::SocketAddr;
 use std::time;
@@ -431,12 +425,7 @@
         &self,
         path: &str,
         version: Option<i32>,
-<<<<<<< HEAD
-    ) -> Result<Result<(), error::Delete>, failure::Error> {
-=======
     ) -> Result<Result<(), error::Delete>, Whatever> {
-        trace!(self.logger, "delete"; "path" => path, "version" => ?version);
->>>>>>> c54f62aa
         let version = version.unwrap_or(-1);
         self.connection
             .enqueue(proto::Request::Delete {
@@ -456,12 +445,7 @@
     pub async fn get_acl(
         &self,
         path: &str,
-<<<<<<< HEAD
-    ) -> Result<Result<(Vec<Acl>, Stat), error::GetAcl>, failure::Error> {
-=======
     ) -> Result<Result<(Vec<Acl>, Stat), error::GetAcl>, Whatever> {
-        trace!(self.logger, "get_acl"; "path" => path);
->>>>>>> c54f62aa
         self.connection
             .enqueue(proto::Request::GetAcl {
                 path: path.to_string(),
@@ -513,13 +497,8 @@
         WithWatcher(self)
     }
 
-<<<<<<< HEAD
     #[instrument]
-    async fn exists_w(&self, path: &str, watch: Watch) -> Result<Option<Stat>, failure::Error> {
-=======
     async fn exists_w(&self, path: &str, watch: Watch) -> Result<Option<Stat>, Whatever> {
-        trace!(self.logger, "exists"; "path" => path, "watch" => ?watch);
->>>>>>> c54f62aa
         self.connection
             .enqueue(proto::Request::Exists {
                 path: path.to_string(),
@@ -539,12 +518,7 @@
         &self,
         path: &str,
         watch: Watch,
-<<<<<<< HEAD
-    ) -> Result<Option<Vec<String>>, failure::Error> {
-=======
     ) -> Result<Option<Vec<String>>, Whatever> {
-        trace!(self.logger, "get_children"; "path" => path, "watch" => ?watch);
->>>>>>> c54f62aa
         self.connection
             .enqueue(proto::Request::GetChildren {
                 path: path.to_string(),
@@ -568,12 +542,7 @@
         &self,
         path: &str,
         watch: Watch,
-<<<<<<< HEAD
-    ) -> Result<Option<(Vec<u8>, Stat)>, failure::Error> {
-=======
     ) -> Result<Option<(Vec<u8>, Stat)>, Whatever> {
-        trace!(self.logger, "get_data"; "path" => path, "watch" => ?watch);
->>>>>>> c54f62aa
         self.connection
             .enqueue(proto::Request::GetData {
                 path: path.to_string(),
@@ -791,7 +760,6 @@
     use super::*;
 
     use futures::StreamExt;
-<<<<<<< HEAD
     use tracing::Level;
 
     fn init() {
@@ -799,10 +767,6 @@
             .with_max_level(Level::DEBUG)
             .try_init();
     }
-=======
-    use slog::Drain;
-    use snafu::Whatever;
->>>>>>> c54f62aa
 
     #[tokio::test]
     async fn it_works() {
